/*********************************
/* Excalibur.js Grunt Build File
/*********************************/

/*global module:false*/
module.exports = function (grunt) {

   //
   // Project configuration
   //
   grunt.initConfig({
      pkg: grunt.file.readJSON('package.json'),

      //
      // Configure jasmine-node to run Jasmine specs
      //
      jasmine_node: {
         specNameMatcher: "Spec", // load only specs containing specNameMatcher
         projectRoot: "./src/spec",
         requirejs: false,
         forceExit: true,
         jUnit: {
            report: false,
            savePath: "./dist/reports/jasmine/",
            useDotNotation: true,
            consolidate: true
         }
      },

      //
      // Concatenate build files
      // Add banner to files
      //
      concat: {
         main: {
            src: ['dist/<%= pkg.name %>-<%= pkg.version %>.js', 'src/engine/Exports.js'],
            dest: 'dist/<%= pkg.name %>-<%= pkg.version %>.js'
         },
         minified: {
            src: ['dist/<%= pkg.name %>-<%= pkg.version %>.min.js', 'src/engine/Exports.js'],
            dest: 'dist/<%= pkg.name %>-<%= pkg.version %>.min.js'
         },
         options: {
            separator: '\n;\n',
            banner: '/*! <%= pkg.title || pkg.name %> - v<%= pkg.version %> - ' +
                    '<%= grunt.template.today("yyyy-mm-dd") %>\n' +
                    '<%= pkg.homepage ? "* " + pkg.homepage + "\\n" : "" %>' +
                    '* Copyright (c) <%= grunt.template.today("yyyy") %> <%= pkg.author.name %>;' +
                    ' Licensed <%= pkg.licenses[0].type%>*/\n'
         }
      },

      //
      // Minify files
      //
      minified: {
         files: {
            src: 'dist/<%= pkg.name %>-<%= pkg.version %>.js',
            dest: 'dist/<%= pkg.name %>-<%= pkg.version %>'
         },
         options: {
            sourcemap: false,
            allinone: true,
            dest_filename: '.min.js'
         }
      },

      //
      // Watch files
      //
      watch: {
         scripts: {
            files: ['src/engine/*.ts', 'src/spec/*.ts'],
            tasks: ['tslint:src', 'shell:specs', 'jasmine_node'],
            options: {
               interrupt: true
            }
         }
      },

      //
      // Shell Commands
      //
      shell: {

         //
         // Execute TypeScript compiler against Excalibur core
         //
         tsc: {
            command: 'tsc --sourcemap --declaration "./src/engine/Engine.ts" --out "./dist/<%= pkg.name %>-<%= pkg.version %>.js"',               
            options: {
               stdout: true,
               failOnError: true
            }
         },

         //
         // Package up Nuget (Windows only)
         //
         nuget: {
            command: 'src\\tools\\nuget pack Excalibur.nuspec -version <%= pkg.version %> -OutputDirectory ./dist',
            options: {
               stdout: true
            }
         },         

         //
         // TypeScript Compile Jasmine specs
         //
         specs: {
            command: function () {
            	var files = grunt.file.expand("./src/spec/*.ts");

            	return 'tsc ' + files.join(' ') + ' --out ./src/spec/TestsSpec.js'
            },
            options: {
               stdout: true,
               failOnError: true
            }
         },

         //
         // TypeScript Compile sample game
         //
         sample: {
            command: 'tsc ./sandbox/web/src/game.ts',
            options: {
               stdout: true,
               failOnError: true
            }
         }

      },

      //
      // Copy Files for sample game
      //
      copy: {
         main: {
            files: [
               {src: './dist/<%= pkg.name %>-<%= pkg.version %>.js', dest: './dist/<%= pkg.name %>.js'},
               {src: './dist/<%= pkg.name %>-<%= pkg.version %>.js', dest: './sandbox/web/<%= pkg.name %>.js'},
               {src: './dist/<%= pkg.name %>-<%= pkg.version %>.min.js', dest: './dist/<%= pkg.name %>.min.js'},
               {src: './dist/<%= pkg.name %>-<%= pkg.version %>.d.ts', dest: './dist/<%= pkg.name %>.d.ts'}
            ]
         }
      },

      //
      // TS Lint configuration
      //
      tslint: {
         options: {
            formatter: 'prose',
            rulesDirectory: './tslint/rules/',
            configuration: grunt.file.readJSON('./tslint/tslint.json')            
         },
         src: [
<<<<<<< HEAD
            "src/engine/Actor.ts",
            "src/engine/Algebra.ts",
            "src/engine/Animation.ts",
            "src/engine/Binding.ts",
            "src/engine/Camera.ts",
            "src/engine/Class.ts",
            "src/engine/CollisionPair.ts",
            "src/engine/Color.ts",
            "src/engine/EasingFunctions.ts",
            "src/engine/Engine.ts",
            "src/engine/EventDispatcher.ts",
            "src/engine/Events.ts",
            "src/engine/Group.ts",
            "src/engine/Label.ts",
            "src/engine/Loader.ts",
            "src/engine/Log.ts",
            "src/engine/MonkeyPatch.ts",
            "src/engine/Particles.ts",
            "src/engine/Polygon.ts",
            "src/engine/Promises.ts",
            "src/engine/Resource.ts",
            "src/engine/Scene.ts",
            "src/engine/Sound.ts",
            "src/engine/Sprite.ts",
            "src/engine/SpriteEffects.ts",
            "src/engine/SpriteSheet.ts",
            "src/engine/TileMap.ts",
            "src/engine/Timer.ts",
            "src/engine/Trigger.ts",
            "src/engine/UIActor.ts",
            "src/engine/Util.ts"
=======
            "src/engine/*.ts",
            "src/engine/Actions/*.ts",
            "src/engine/Collision/*.ts",
            "src/engine/Input/*.ts",
            "src/engine/Interfaces/*.ts",
            "src/engine/Modules/*.ts",
            "src/engine/Util/*.ts"
>>>>>>> d1a8181c
         ]
      }
   });

   //
   // Load NPM Grunt tasks as dependencies
   //
   grunt.loadNpmTasks('grunt-shell');
   grunt.loadNpmTasks('grunt-minified');
   grunt.loadNpmTasks('grunt-contrib-concat');
   grunt.loadNpmTasks('grunt-contrib-copy');
   grunt.loadNpmTasks('grunt-jasmine-node');
   grunt.loadNpmTasks('grunt-tslint');
   grunt.loadNpmTasks('grunt-contrib-watch');

   //
   // Register available Grunt tasks
   //

   // Run tests
   grunt.registerTask('tests', ['shell:specs', 'jasmine_node']);

   // Compile sample game
   grunt.registerTask('sample', ['shell:sample']);

   // Default task - compile, test, build dists
   grunt.registerTask('default', ['tslint:src', 'tests', 'shell:tsc', 'minified', 'concat', 'copy', 'sample', 'shell:nuget']);

   grunt.registerTask('compile', ['shell:tsc', 'minified', 'concat', 'copy', 'shell:nuget'])

   // Travis task - for Travis CI
   grunt.registerTask('travis', 'default');
};<|MERGE_RESOLUTION|>--- conflicted
+++ resolved
@@ -156,39 +156,6 @@
             configuration: grunt.file.readJSON('./tslint/tslint.json')            
          },
          src: [
-<<<<<<< HEAD
-            "src/engine/Actor.ts",
-            "src/engine/Algebra.ts",
-            "src/engine/Animation.ts",
-            "src/engine/Binding.ts",
-            "src/engine/Camera.ts",
-            "src/engine/Class.ts",
-            "src/engine/CollisionPair.ts",
-            "src/engine/Color.ts",
-            "src/engine/EasingFunctions.ts",
-            "src/engine/Engine.ts",
-            "src/engine/EventDispatcher.ts",
-            "src/engine/Events.ts",
-            "src/engine/Group.ts",
-            "src/engine/Label.ts",
-            "src/engine/Loader.ts",
-            "src/engine/Log.ts",
-            "src/engine/MonkeyPatch.ts",
-            "src/engine/Particles.ts",
-            "src/engine/Polygon.ts",
-            "src/engine/Promises.ts",
-            "src/engine/Resource.ts",
-            "src/engine/Scene.ts",
-            "src/engine/Sound.ts",
-            "src/engine/Sprite.ts",
-            "src/engine/SpriteEffects.ts",
-            "src/engine/SpriteSheet.ts",
-            "src/engine/TileMap.ts",
-            "src/engine/Timer.ts",
-            "src/engine/Trigger.ts",
-            "src/engine/UIActor.ts",
-            "src/engine/Util.ts"
-=======
             "src/engine/*.ts",
             "src/engine/Actions/*.ts",
             "src/engine/Collision/*.ts",
@@ -196,7 +163,6 @@
             "src/engine/Interfaces/*.ts",
             "src/engine/Modules/*.ts",
             "src/engine/Util/*.ts"
->>>>>>> d1a8181c
          ]
       }
    });
