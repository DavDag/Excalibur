--- conflicted
+++ resolved
@@ -96,13 +96,7 @@
     "cross-env": "7.0.3",
     "css-loader": "6.11.0",
     "eslint": "9.30.1",
-    "eslint-config-prettier": "10.1.5",
-<<<<<<< HEAD
     "eslint-plugin-jsdoc": "51.3.3",
-=======
-    "eslint-plugin-jsdoc": "50.8.0",
-    "eslint-plugin-storybook": "0.12.0",
->>>>>>> a6b297a4
     "excalibur-jasmine": "0.3.8",
     "globals": "16.3.0",
     "husky": "9.1.7",
